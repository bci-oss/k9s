--- conflicted
+++ resolved
@@ -32,7 +32,6 @@
 	}
 }
 
-<<<<<<< HEAD
 func (a *Aliases) loadDefaults() {
 	const (
 		contexts   = "contexts"
@@ -99,8 +98,6 @@
 	return a.LoadAliases(K9sAlias)
 }
 
-=======
->>>>>>> bb9b31b1
 // ShortNames return all shortnames.
 func (a *Aliases) ShortNames() ShortNames {
 	a.mx.RLock()
@@ -160,12 +157,8 @@
 func (a *Aliases) LoadFileAliases(path string) error {
 	f, err := ioutil.ReadFile(path)
 	if err != nil {
-<<<<<<< HEAD
-		return err
-=======
 		log.Debug().Err(err).Msgf("No custom aliases found")
 		return nil
->>>>>>> bb9b31b1
 	}
 
 	var aa Aliases
