--- conflicted
+++ resolved
@@ -36,7 +36,6 @@
 	return &c
 }
 
-<<<<<<< HEAD
 func (c *Container) portForwardIndicator(data render.TableData) render.TableData {
 	ff := c.App().factory.Forwarders()
 
@@ -48,10 +47,10 @@
 	}
 
 	return data
-=======
+}
+
 func (c *Container) decorateRows(data render.TableData) render.TableData {
 	return decorateCpuMemHeaderRows(c.App(), data)
->>>>>>> 632399bf
 }
 
 // Name returns the component name.
